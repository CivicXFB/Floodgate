/*
 * Copyright (c) 2019-2020 GeyserMC. http://geysermc.org
 *
 *  Permission is hereby granted, free of charge, to any person obtaining a copy
 *  of this software and associated documentation files (the "Software"), to deal
 *  in the Software without restriction, including without limitation the rights
 *  to use, copy, modify, merge, publish, distribute, sublicense, and/or sell
 *  copies of the Software, and to permit persons to whom the Software is
 *  furnished to do so, subject to the following conditions:
 *
 *  The above copyright notice and this permission notice shall be included in
 *  all copies or substantial portions of the Software.
 *
 *  THE SOFTWARE IS PROVIDED "AS IS", WITHOUT WARRANTY OF ANY KIND, EXPRESS OR
 *  IMPLIED, INCLUDING BUT NOT LIMITED TO THE WARRANTIES OF MERCHANTABILITY,
 *  FITNESS FOR A PARTICULAR PURPOSE AND NONINFRINGEMENT. IN NO EVENT SHALL THE
 *  AUTHORS OR COPYRIGHT HOLDERS BE LIABLE FOR ANY CLAIM, DAMAGES OR OTHER
 *  LIABILITY, WHETHER IN AN ACTION OF CONTRACT, TORT OR OTHERWISE, ARISING FROM,
 *  OUT OF OR IN CONNECTION WITH THE SOFTWARE OR THE USE OR OTHER DEALINGS IN
 *  THE SOFTWARE.
 *
 *  @author GeyserMC
 *  @link https://github.com/GeyserMC/Floodgate
 *
 */

package org.geysermc.floodgate;

import com.google.inject.Inject;
import com.google.inject.Injector;
import com.google.inject.Module;
import com.google.inject.name.Named;
import lombok.AccessLevel;
import lombok.Getter;
import org.geysermc.floodgate.api.FloodgateApi;
import org.geysermc.floodgate.api.InstanceHolder;
import org.geysermc.floodgate.api.inject.PlatformInjector;
import org.geysermc.floodgate.api.link.PlayerLink;
import org.geysermc.floodgate.api.logger.FloodgateLogger;
import org.geysermc.floodgate.config.FloodgateConfig;
import org.geysermc.floodgate.config.loader.ConfigLoader;
import org.geysermc.floodgate.link.PlayerLinkLoader;
import org.geysermc.floodgate.module.ConfigLoadedModule;
import org.geysermc.floodgate.module.PostInitializeModule;
import org.geysermc.floodgate.util.LanguageManager;

import java.nio.file.Files;
import java.nio.file.Path;
import java.util.UUID;

public class FloodgatePlatform {
    private static final UUID KEY = UUID.randomUUID();

    private final FloodgateConfig config;
    private final FloodgateApi api;

    private final FloodgateLogger logger;

    @Getter(AccessLevel.PROTECTED)
    private final LanguageManager languageManager;

    private final Injector guice;

    @Inject private PlatformInjector injector;

    @Inject
    public FloodgatePlatform(@Named("dataDirectory") Path dataDirectory, FloodgateApi api,
                             ConfigLoader configLoader, PlayerLinkLoader playerLinkLoader,
                             HandshakeHandler handshakeHandler, FloodgateLogger logger,
<<<<<<< HEAD
                             PlatformInjector platformInjector, Injector injector) {
=======
                             LanguageManager languageManager, Injector injector) {
>>>>>>> 8609ab0a
        this.api = api;
        this.logger = logger;
        this.languageManager = languageManager;

        if (!Files.isDirectory(dataDirectory)) {
            try {
                Files.createDirectory(dataDirectory);
            } catch (Exception exception) {
                logger.error("Failed to create the data folder", exception);
                throw new RuntimeException("Failed to create the data folder");
            }
        }

        config = configLoader.load();
<<<<<<< HEAD
        if (config.isDebug()) {
            logger.enableDebug();
        }
=======
        this.languageManager.initialize(config);
>>>>>>> 8609ab0a

        // make the config available for other classes
        guice = injector.createChildInjector(new ConfigLoadedModule(config));

        guice.injectMembers(playerLinkLoader);
        guice.injectMembers(handshakeHandler);
        guice.injectMembers(languageManager);

        PlayerLink link = playerLinkLoader.load();

        InstanceHolder.setInstance(api, link, platformInjector, KEY);
    }

    public boolean enable(Module... postInitializeModules) {
        if (injector == null) {
            logger.error("Failed to find the platform injector!");
            return false;
        }

        try {
            if (!injector.inject()) {
                logger.error("Failed to inject the packet listener!");
                return false;
            }
        } catch (Exception exception) {
            logger.error("Failed to inject the packet listener!", exception);
            return false;
        }

        guice.createChildInjector(new PostInitializeModule(postInitializeModules));
        return true;
    }

    public boolean disable() {
        if (injector != null) {
            try {
                if (!injector.removeInjection()) {
                    logger.error("Failed to remove the injection!");
                }
            } catch (Exception exception) {
                logger.error("Failed to remove the injection!", exception);
            }
        }

        api.getPlayerLink().stop();
        return true;
    }

    public boolean isProxy() {
        return config.isProxy();
    }
}<|MERGE_RESOLUTION|>--- conflicted
+++ resolved
@@ -67,11 +67,8 @@
     public FloodgatePlatform(@Named("dataDirectory") Path dataDirectory, FloodgateApi api,
                              ConfigLoader configLoader, PlayerLinkLoader playerLinkLoader,
                              HandshakeHandler handshakeHandler, FloodgateLogger logger,
-<<<<<<< HEAD
-                             PlatformInjector platformInjector, Injector injector) {
-=======
-                             LanguageManager languageManager, Injector injector) {
->>>>>>> 8609ab0a
+                             PlatformInjector platformInjector, LanguageManager languageManager,
+                             Injector injector) {
         this.api = api;
         this.logger = logger;
         this.languageManager = languageManager;
@@ -86,13 +83,9 @@
         }
 
         config = configLoader.load();
-<<<<<<< HEAD
         if (config.isDebug()) {
             logger.enableDebug();
         }
-=======
-        this.languageManager.initialize(config);
->>>>>>> 8609ab0a
 
         // make the config available for other classes
         guice = injector.createChildInjector(new ConfigLoadedModule(config));
