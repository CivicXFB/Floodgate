/*
 * Copyright (c) 2019-2020 GeyserMC. http://geysermc.org
 *
 *  Permission is hereby granted, free of charge, to any person obtaining a copy
 *  of this software and associated documentation files (the "Software"), to deal
 *  in the Software without restriction, including without limitation the rights
 *  to use, copy, modify, merge, publish, distribute, sublicense, and/or sell
 *  copies of the Software, and to permit persons to whom the Software is
 *  furnished to do so, subject to the following conditions:
 *
 *  The above copyright notice and this permission notice shall be included in
 *  all copies or substantial portions of the Software.
 *
 *  THE SOFTWARE IS PROVIDED "AS IS", WITHOUT WARRANTY OF ANY KIND, EXPRESS OR
 *  IMPLIED, INCLUDING BUT NOT LIMITED TO THE WARRANTIES OF MERCHANTABILITY,
 *  FITNESS FOR A PARTICULAR PURPOSE AND NONINFRINGEMENT. IN NO EVENT SHALL THE
 *  AUTHORS OR COPYRIGHT HOLDERS BE LIABLE FOR ANY CLAIM, DAMAGES OR OTHER
 *  LIABILITY, WHETHER IN AN ACTION OF CONTRACT, TORT OR OTHERWISE, ARISING FROM,
 *  OUT OF OR IN CONNECTION WITH THE SOFTWARE OR THE USE OR OTHER DEALINGS IN
 *  THE SOFTWARE.
 *
 *  @author GeyserMC
 *  @link https://github.com/GeyserMC/Floodgate
 *
 */

package org.geysermc.floodgate.listener;

import com.google.common.cache.Cache;
import com.google.common.cache.CacheBuilder;
import com.velocitypowered.api.event.PostOrder;
import com.velocitypowered.api.event.Subscribe;
import com.velocitypowered.api.event.connection.DisconnectEvent;
import com.velocitypowered.api.event.connection.LoginEvent;
import com.velocitypowered.api.event.connection.PreLoginEvent;
import com.velocitypowered.api.event.player.GameProfileRequestEvent;
import com.velocitypowered.api.proxy.InboundConnection;
import com.velocitypowered.api.proxy.Player;
import com.velocitypowered.api.util.GameProfile;
import io.netty.channel.Channel;
import io.netty.util.AttributeKey;
import net.kyori.adventure.text.TextComponent;
import org.geysermc.floodgate.api.FloodgateApi;
import org.geysermc.floodgate.api.ProxyFloodgateApi;
import org.geysermc.floodgate.api.logger.FloodgateLogger;
import org.geysermc.floodgate.api.player.FloodgatePlayer;
import org.geysermc.floodgate.util.LanguageManager;

import java.lang.reflect.Field;
import java.util.ArrayList;
import java.util.concurrent.TimeUnit;

import static org.geysermc.floodgate.util.ReflectionUtils.*;

public final class VelocityListener {
    private static final Field INITIAL_MINECRAFT_CONNECTION;
    private static final Field MINECRAFT_CONNECTION;
    private static final Field CHANNEL;

    private final ProxyFloodgateApi api;
    private final AttributeKey<FloodgatePlayer> playerAttribute;
    private final AttributeKey<String> kickMessageAttribute;
    private final FloodgateLogger logger;
    private final LanguageManager languageManager;

    private final Cache<InboundConnection, FloodgatePlayer> playerCache;

    public VelocityListener(ProxyFloodgateApi api,
                            AttributeKey<FloodgatePlayer> playerAttribute,
                            AttributeKey<String> kickMessageAttribute,
                            FloodgateLogger logger, LanguageManager languageManager) {
        this.api = api;
        this.playerAttribute = playerAttribute;
        this.kickMessageAttribute = kickMessageAttribute;
        this.logger = logger;
        this.languageManager = languageManager;

        this.playerCache = CacheBuilder.newBuilder()
                .maximumSize(500)
                .expireAfterAccess(20, TimeUnit.SECONDS)
                .build();
    }

    @Subscribe(order = PostOrder.EARLY)
    public void onPreLogin(PreLoginEvent event) {
        FloodgatePlayer player = null;
        String kickMessage;
        try {
            Object mcConnection = getValue(event.getConnection(), INITIAL_MINECRAFT_CONNECTION);
            Channel channel = getCastedValue(mcConnection, CHANNEL);

            player = channel.attr(playerAttribute).get();
            kickMessage = channel.attr(kickMessageAttribute).get();
        } catch (Exception exception) {
            logger.error("Failed get the FloodgatePlayer from the player's channel", exception);
            kickMessage = "Failed to get the FloodgatePlayer from the players's Channel";
        }

        if (kickMessage != null) {
            event.setResult(PreLoginEvent.PreLoginComponentResult.denied(TextComponent.of(kickMessage)));
            return;
        }

        if (player != null) {
            event.setResult(PreLoginEvent.PreLoginComponentResult.forceOfflineMode());
            playerCache.put(event.getConnection(), player);
        }
    }

    @Subscribe(order = PostOrder.EARLY)
    public void onGameProfileRequest(GameProfileRequestEvent event) {
        FloodgatePlayer player = playerCache.getIfPresent(event.getConnection());
        if (player != null) {
            playerCache.invalidate(event.getConnection());
            event.setGameProfile(new GameProfile(
                    player.getCorrectUniqueId(), player.getCorrectUsername(), new ArrayList<>()));
        }
    }

    @Subscribe
    public void onLogin(LoginEvent event) {
        FloodgatePlayer player =
                FloodgateApi.getInstance().getPlayer(event.getPlayer().getUniqueId());
        if (player != null) {
            languageManager.loadFloodgateLocale(player.getLanguageCode());
        }
    }

    @Subscribe(order = PostOrder.LAST)
    public void onDisconnect(DisconnectEvent event) {
        Player player = event.getPlayer();
        try {
            Object minecraftConnection = getValue(player, MINECRAFT_CONNECTION);
            Channel channel = getCastedValue(minecraftConnection, CHANNEL);
            FloodgatePlayer fPlayer = channel.attr(playerAttribute).get();

            if (fPlayer != null && api.removePlayer(fPlayer)) {
                api.removeEncryptedData(event.getPlayer().getUniqueId());
<<<<<<< HEAD
                logger.info("Floodgate player who was logged in as {} {} disconnected",
                        player.getUsername(), player.getUniqueId());
=======
                logger.info(languageManager.getLocaleStringLog(
                        "floodgate.ingame.disconnect_name", player.getUsername())
                );
>>>>>>> 8609ab0a
            }
        } catch (Exception exception) {
            logger.error("Failed to remove the player", exception);
        }
    }

    static {
        Class<?> initialConnection = getPrefixedClass("connection.client.InitialInboundConnection");

        Class<?> minecraftConnection = getPrefixedClass("connection.MinecraftConnection");
        INITIAL_MINECRAFT_CONNECTION = getFieldOfType(initialConnection, minecraftConnection);
        Class<?> connectedPlayer = getPrefixedClass("connection.client.ConnectedPlayer");
        MINECRAFT_CONNECTION = getFieldOfType(connectedPlayer, minecraftConnection);
        CHANNEL = getFieldOfType(minecraftConnection, Channel.class);
    }
}<|MERGE_RESOLUTION|>--- conflicted
+++ resolved
@@ -40,7 +40,6 @@
 import io.netty.channel.Channel;
 import io.netty.util.AttributeKey;
 import net.kyori.adventure.text.TextComponent;
-import org.geysermc.floodgate.api.FloodgateApi;
 import org.geysermc.floodgate.api.ProxyFloodgateApi;
 import org.geysermc.floodgate.api.logger.FloodgateLogger;
 import org.geysermc.floodgate.api.player.FloodgatePlayer;
@@ -119,8 +118,7 @@
 
     @Subscribe
     public void onLogin(LoginEvent event) {
-        FloodgatePlayer player =
-                FloodgateApi.getInstance().getPlayer(event.getPlayer().getUniqueId());
+        FloodgatePlayer player = api.getPlayer(event.getPlayer().getUniqueId());
         if (player != null) {
             languageManager.loadFloodgateLocale(player.getLanguageCode());
         }
@@ -136,14 +134,9 @@
 
             if (fPlayer != null && api.removePlayer(fPlayer)) {
                 api.removeEncryptedData(event.getPlayer().getUniqueId());
-<<<<<<< HEAD
-                logger.info("Floodgate player who was logged in as {} {} disconnected",
-                        player.getUsername(), player.getUniqueId());
-=======
                 logger.info(languageManager.getLocaleStringLog(
-                        "floodgate.ingame.disconnect_name", player.getUsername())
-                );
->>>>>>> 8609ab0a
+                        "floodgate.ingame.disconnect_name", player.getUsername()
+                ));
             }
         } catch (Exception exception) {
             logger.error("Failed to remove the player", exception);
