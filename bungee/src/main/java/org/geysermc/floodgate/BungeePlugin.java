--- conflicted
+++ resolved
@@ -50,12 +50,10 @@
         platform = injector.getInstance(FloodgatePlatform.class);
 
         long endCtm = System.currentTimeMillis();
-<<<<<<< HEAD
-        getLogger().info("Took " + (endCtm - ctm) + "ms to boot Floodgate");
-=======
-        getLogger().info(platform.getLanguageManager().getLocaleStringLog("floodgate.core.finish",
-                endCtm - ctm));
->>>>>>> 8609ab0a
+        getLogger().info(platform.getLanguageManager().getLocaleStringLog(
+                "floodgate.core.finish",
+                endCtm - ctm
+        ));
     }
 
     @Override
