--- conflicted
+++ resolved
@@ -27,19 +27,13 @@
     private final FloodgateLogger logger;
     private final LanguageManager languageManager;
 
-<<<<<<< HEAD
     public BungeeListener(Plugin plugin, ProxyFloodgateConfig config,
                           ProxyFloodgateApi api, HandshakeHandler handshakeHandler,
-                          AttributeKey<FloodgatePlayer> playerAttribute, FloodgateLogger logger) {
+                          AttributeKey<FloodgatePlayer> playerAttribute, FloodgateLogger logger,
+                          LanguageManager languageManager) {
         this.dataHandler = new BungeeDataHandler(
                 plugin, config, api, handshakeHandler, playerAttribute, logger
         );
-=======
-    public BungeeListener(Plugin plugin, ProxyFloodgateConfig config, ProxyFloodgateApi api,
-                          HandshakeHandler handshakeHandler, FloodgateLogger logger,
-                          LanguageManager languageManager) {
-        this.dataHandler = new BungeeDataHandler(plugin, config, api, handshakeHandler, logger);
->>>>>>> 8609ab0a
         this.api = api;
         this.logger = logger;
         this.languageManager = languageManager;
